--- conflicted
+++ resolved
@@ -148,12 +148,9 @@
         penetration_stiffness(150.0),
         penetration_damping(penetration_stiffness / 10.0),
         friction_coefficient(1.0),
-<<<<<<< HEAD
         direct_feedthrough(false),
         filename("NO_FILE_NAME") {};
-=======
-        direct_feedthrough(false){}
->>>>>>> 7d666e9d
+
   RigidBodySystem()
       : use_multi_contact(false),
         penetration_stiffness(150.0),
