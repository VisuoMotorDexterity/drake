#pragma once

#include <Eigen/Dense>
#include <Eigen/StdVector>
#include <iostream>
#include <map>
#include <memory>
#include <set>
#include <string>

#include "drake/common/eigen_types.h"
#include "drake/drakeRBM_export.h"
#include "drake/systems/plants/collision/DrakeCollision.h"
#include "drake/systems/plants/joints/DrakeJoint.h"

class DRAKERBM_EXPORT RigidBody {
 private:
  std::unique_ptr<DrakeJoint> joint;
  DrakeCollision::bitmask collision_filter_group;
  DrakeCollision::bitmask collision_filter_ignores;

 public:
  RigidBody();

  /**
   * @brief Name of the body.
   *
   * An accessor for the name of the body that this rigid body represents.
   *
   * @return The name of the body that's modeled by this rigid body.
   */
  const std::string& get_name() const;

  /**
   * Sets the name of this rigid body.
   */
  void set_name(const std::string& name);

  /**
   * An accessor for the name of the model or robot that this rigid body is
   * a part of.
   *
   * @return The name of the model that this rigid body belongs to.
   */
  // TODO(amcastro-tri): Move concept of world out of here as per #2318.
  const std::string& get_model_name() const;

  /**
   * Sets the name of the model to which this rigid body belongs.
   */
  void set_model_name(const std::string& name);

  /**
   * Returns the ID of the model to which this rigid body belongs.
   */
  int get_model_id() const;

  /**
   * Sets the ID of the model to which this rigid body belongs.
   */
  void set_model_id(int model_id);

  /**
   * Sets the parent joint through which this rigid body connects to its parent
   * rigid body.
   *
   * @param[in] joint The parent joint of this rigid body. Note that this
   * rigid body assumes ownership of this joint.
   */
  void setJoint(std::unique_ptr<DrakeJoint> joint);

  /**
   * An accessor to this rigid body's parent joint. By "parent joint" we
   * mean the joint through which this rigid body connects to its parent rigid
   * body in the rigid body tree.
   *
   * @return The parent joint of this rigid body.
   */
  const DrakeJoint& getJoint() const;

  /**
   * Sets the parent rigid body. This is the rigid body that is connected to
   * this rigid body's joint.
   *
   * @param[in] parent A pointer to this rigid body's parent rigid body.
   */
  void set_parent(RigidBody* parent);

  /**
   * Returns a const pointer to this rigid body's parent rigid body.
   */
  const RigidBody* get_parent() const;

  bool hasParent() const;

  /**
   * Checks if a particular rigid body is the parent of this rigid body.
   *
   * @param[in] other The potential parent of this rigid body.
   * @return true if the supplied rigid body parameter other is the parent of
   * this rigid body.
   */
  bool has_as_parent(const RigidBody& other) const {
    return parent_ == &other;
  }

  /**
   * Sets the "body index" of this `RigidBody`. The "body index" is the index of
   * this `RigidBody` within the vector of `RigidBody` objects within the
   * `RigidBodyTree`.
   */
  void set_body_index(int body_index);

  /**
   * Returns the "body index" of this `RigidBody`. This is the index within the
   * vector of `RigidBody` objects within the `RigidBodyTree`.
   */
  int get_body_index() const;

  void addVisualElement(const DrakeShapes::VisualElement& elements);

  const DrakeShapes::VectorOfVisualElements& getVisualElements() const;

  void setCollisionFilter(const DrakeCollision::bitmask& group,
                          const DrakeCollision::bitmask& ignores);

  const DrakeCollision::bitmask& getCollisionFilterGroup() const {
    return collision_filter_group;
  }
  void setCollisionFilterGroup(const DrakeCollision::bitmask& group) {
    this->collision_filter_group = group;
  }

  const DrakeCollision::bitmask& getCollisionFilterIgnores() const {
    return collision_filter_ignores;
  }
  void setCollisionFilterIgnores(const DrakeCollision::bitmask& ignores) {
    this->collision_filter_ignores = ignores;
  }

  void addToCollisionFilterGroup(const DrakeCollision::bitmask& group) {
    this->collision_filter_group |= group;
  }
  void ignoreCollisionFilterGroup(const DrakeCollision::bitmask& group) {
    this->collision_filter_ignores |= group;
  }
  void collideWithCollisionFilterGroup(const DrakeCollision::bitmask& group) {
    this->collision_filter_ignores &= ~group;
  }

  // TODO(amcastro-tri): Change to is_adjacent_to().
  bool adjacentTo(const RigidBody& other) const;

  bool CollidesWith(const RigidBody& other) const {
    bool ignored =
        this == &other || adjacentTo(other) ||
        (collision_filter_group & other.getCollisionFilterIgnores()).any() ||
        (other.getCollisionFilterGroup() & collision_filter_ignores).any();
    return !ignored;
  }

  bool appendCollisionElementIdsFromThisBody(
      const std::string& group_name,
      std::vector<DrakeCollision::ElementId>& ids) const;

  bool appendCollisionElementIdsFromThisBody(
      std::vector<DrakeCollision::ElementId>& ids) const;

  /**
   * Transforms all of the visual, collision, and inertial elements associated
   * with this body to the proper joint frame.  This is necessary, for instance,
   * to support SDF loading where the child frame can be specified independently
   * from the joint frame. In our RigidBodyTree classes, the body frame IS the
   * joint frame.
   *
   * @param transform_body_to_joint The transform from this body's frame to the
   * joint's frame.
   */
  void ApplyTransformToJointFrame(
      const Eigen::Isometry3d& transform_body_to_joint);

 public:
  // note: it's very ugly, but parent, dofnum, and pitch also exist currently
  // (independently) at the RigidBodyTree level to represent the featherstone
  // structure.  this version is for the kinematics.

  /// The starting index of this rigid body's joint's position value(s) within
  /// the parent tree's state vector.
  int position_num_start;

  /// The starting index of this rigid body's joint's velocity value(s) within
  /// the parent tree's state vector.
  int velocity_num_start;

  /// A list of visual elements for this RigidBody
  DrakeShapes::VectorOfVisualElements visual_elements;

  std::vector<DrakeCollision::ElementId> collision_element_ids;
  std::map<std::string, std::vector<DrakeCollision::ElementId> >
      collision_element_groups;

  Eigen::Matrix3Xd contact_pts;

  /// The mass of this rigid body.
  double mass;

  /// The center of mass of this rigid body.
  Eigen::Vector3d com;

  /// The spatial rigid body inertia of this rigid body.
  drake::SquareTwistMatrix<double> I;

  friend std::ostream& operator<<(std::ostream& out, const RigidBody& b);

  // TODO(amcastro-tri): move to a better place (h + cc files).
  class DRAKERBM_EXPORT CollisionElement : public DrakeCollision::Element {
   public:
    CollisionElement(const CollisionElement& other);
    // TODO(amcastro-tri): The RigidBody should be const?
    // TODO(amcastro-tri): It should not be possible to construct a
    // CollisionElement without specifying a geometry. Remove this constructor.
    CollisionElement(const Eigen::Isometry3d& T_element_to_link,
                     const RigidBody* const body);
    CollisionElement(const DrakeShapes::Geometry& geometry,
                     const Eigen::Isometry3d& T_element_to_link,
                     const RigidBody* const body);
    virtual ~CollisionElement() {}

    CollisionElement* clone() const override;

    bool CollidesWith(const DrakeCollision::Element* other) const override;

#ifndef SWIG
    EIGEN_MAKE_ALIGNED_OPERATOR_NEW
#endif
  };

 public:
#ifndef SWIG
  EIGEN_MAKE_ALIGNED_OPERATOR_NEW
#endif

 private:
  // The name of this rigid body.
  std::string name_;

  // The name of the model to which this rigid body belongs.
  std::string model_name_;

  // A unique ID for each model. It uses 0-index, starts from 0.
  int model_id_{0};

  // The rigid body that's connected to this rigid body's joint.
<<<<<<< HEAD
  RigidBody* parent_;

  // The index of this rigid body in the rigid body tree.
  int body_index_;
=======
  RigidBody* parent_{nullptr};
>>>>>>> 04693e38
};<|MERGE_RESOLUTION|>--- conflicted
+++ resolved
@@ -251,12 +251,8 @@
   int model_id_{0};
 
   // The rigid body that's connected to this rigid body's joint.
-<<<<<<< HEAD
-  RigidBody* parent_;
+  RigidBody* parent_{nullptr};
 
   // The index of this rigid body in the rigid body tree.
   int body_index_;
-=======
-  RigidBody* parent_{nullptr};
->>>>>>> 04693e38
 };