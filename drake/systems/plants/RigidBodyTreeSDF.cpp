#include <fstream>
#include <sstream>
#include <string>

#include "spruce.hh"

#include "drake/systems/plants/RigidBodyTree.h"
#include "drake/thirdParty/tinyxml2/tinyxml2.h"
#include "joints/DrakeJoints.h"

#include "drake/Path.h"
#include "xmlUtil.h"

// from
// http://stackoverflow.com/questions/478898/how-to-execute-a-command-and-get-output-of-command-within-c
#if defined(WIN32) || defined(WIN64)
#define POPEN _popen
#define PCLOSE _pclose
#else
#define POPEN popen
#define PCLOSE pclose
#endif

using namespace std;
using namespace Eigen;
using namespace tinyxml2;

void parseSDFInertial(RigidBody* body, XMLElement* node, RigidBodyTree* model,
                      PoseMap& pose_map, const Isometry3d& T_link) {
  Isometry3d T = T_link;
  XMLElement* pose = node->FirstChildElement("pose");
  if (pose) poseValueToTransform(pose, pose_map, T, T_link);

  parseScalarValue(node, "mass", body->mass);

  body->com = T_link.inverse() * T.translation();

  Matrix<double, TWIST_SIZE, TWIST_SIZE> I =
      Matrix<double, TWIST_SIZE, TWIST_SIZE>::Zero();
  I.block(3, 3, 3, 3) << body->mass * Matrix3d::Identity();

  XMLElement* inertia = node->FirstChildElement("inertia");
  if (inertia) {
    parseScalarValue(inertia, "ixx", I(0, 0));
    parseScalarValue(inertia, "ixy", I(0, 1));
    I(1, 0) = I(0, 1);
    parseScalarValue(inertia, "ixz", I(0, 2));
    I(2, 0) = I(0, 2);
    parseScalarValue(inertia, "iyy", I(1, 1));
    parseScalarValue(inertia, "iyz", I(1, 2));
    I(2, 1) = I(1, 2);
    parseScalarValue(inertia, "izz", I(2, 2));
  }

  body->I = transformSpatialInertia(T_link.inverse() * T, I);
}

bool parseSDFGeometry(XMLElement* node, const PackageMap& package_map,
                      const string& root_dir, DrakeShapes::Element& element) {
  // DEBUG
  // cout << "parseGeometry: START" << endl;
  // END_DEBUG
  if (node->NoChildren()) {
    // This may not be true legal SDF, but is seen in practice.
    return true;
  }
  XMLElement* shape_node;
  if ((shape_node = node->FirstChildElement("box"))) {
    Vector3d xyz;
    if (!parseVectorValue(shape_node, "size", xyz)) {
      cerr << std::string(__FILE__) + ": " + __func__ +
                  ": ERROR: Failed to parse box element size."
           << endl;
      return false;
    }
    element.setGeometry(DrakeShapes::Box(xyz));
  } else if ((shape_node = node->FirstChildElement("sphere"))) {
    double r = 0;
    if (!parseScalarValue(shape_node, "radius", r)) {
      cerr << std::string(__FILE__) + ": " + __func__ +
                  ": ERROR: Failed to parse sphere element radius."
           << endl;
      return false;
    }
    element.setGeometry(DrakeShapes::Sphere(max(DrakeShapes::MIN_RADIUS, r)));
  } else if ((shape_node = node->FirstChildElement("cylinder"))) {
    double r = 0, l = 0;
    if (!parseScalarValue(shape_node, "radius", r)) {
      cerr << std::string(__FILE__) + ": " + __func__ +
                  ": ERROR: Failed to parse cylinder element radius."
           << endl;
      return false;
    }

    if (!parseScalarValue(shape_node, "length", l)) {
      cerr << std::string(__FILE__) + ": " + __func__ +
                  ": ERROR: Failed to parse cylinder element length."
           << endl;
      return false;
    }
    element.setGeometry(DrakeShapes::Cylinder(r, l));
  } else if ((shape_node = node->FirstChildElement("capsule"))) {
    double r = 0, l = 0;
    if (!parseScalarValue(shape_node, "radius", r)) {
      cerr << std::string(__FILE__) + ": " + __func__ +
                  ": ERROR: Failed to parse capsule element radius."
           << endl;
      return false;
    }

    if (!parseScalarValue(shape_node, "length", l)) {
      cerr << std::string(__FILE__) + ": " + __func__ +
                  ": ERROR: Failed to parse capsule element length."
           << endl;
      return false;
    }
    element.setGeometry(DrakeShapes::Capsule(r, l));
  } else if ((shape_node = node->FirstChildElement("mesh"))) {
    string uri;
    if (!parseStringValue(shape_node, "uri", uri)) {
      cerr << std::string(__FILE__) + ": " + __func__ +
                  ": ERROR: Mesh element has no uri tag."
           << endl;
      return false;
    }
    string resolved_filename = resolveFilename(uri, package_map, root_dir);
    DrakeShapes::Mesh mesh(uri, resolved_filename);

    if (shape_node->FirstChildElement("scale") != nullptr)
      ParseThreeVectorValue(shape_node, "scale", &mesh.scale);
    element.setGeometry(mesh);
  } else {
    cerr << std::string(__FILE__) + ": " + __func__ + ": WARNING: "
         << "Geometry element has an unknown type and will be ignored." << endl;
  }
  // DEBUG
  // cout << "parseGeometry: END" << endl;
  // END_DEBUG
  return true;
}

void parseSDFVisual(RigidBody* body, XMLElement* node, RigidBodyTree* model,
                    const PackageMap& package_map, const string& root_dir,
                    PoseMap& pose_map,
                    const Isometry3d& transform_parent_to_model) {
  Isometry3d transform_to_model = transform_parent_to_model;
  XMLElement* pose = node->FirstChildElement("pose");
  if (pose) {
    poseValueToTransform(pose, pose_map, transform_to_model,
                         transform_parent_to_model);
  }

  /*
    const char* attr = node->Attribute("name");
    if (!attr) throw runtime_error("ERROR: visual tag is missing name
    attribute");
    string name(attr);
  */
  XMLElement* geometry_node = node->FirstChildElement("geometry");
  if (!geometry_node) {
    throw runtime_error(std::string(__FILE__) + ": " + __func__ +
                        ": ERROR: Link " + body->name_ +
                        " has a visual element without a geometry.");
  }

  DrakeShapes::VisualElement element(transform_parent_to_model.inverse() *
                                     transform_to_model);
  if (!parseSDFGeometry(geometry_node, package_map, root_dir, element)) {
    throw runtime_error(std::string(__FILE__) + ": " + __func__ +
                        ": ERROR: Failed to parse visual element in link " +
                        body->name_ + ".");
  }

  XMLElement* material_node = node->FirstChildElement("material");
  if (material_node) {
    Vector4d rgba(0.7, 0.7, 0.7, 1.0);  // default color is a nice robot gray.
                                        // should only be used if diffuse is not
                                        // specified.
    parseVectorValue(material_node, "diffuse", rgba);
    element.setMaterial(rgba);
  }

  if (element.hasGeometry()) {
    // DEBUG
    // cout << "parseVisual: Adding element to body" << endl;
    // END_DEBUG
    body->addVisualElement(element);
  }
}

void parseSDFCollision(RigidBody* body, XMLElement* node, RigidBodyTree* model,
                       const PackageMap& package_map, const string& root_dir,
                       PoseMap& pose_map,
                       const Isometry3d& transform_parent_to_model) {
  Isometry3d transform_to_model = transform_parent_to_model;
  XMLElement* pose = node->FirstChildElement("pose");
  if (pose)
    poseValueToTransform(pose, pose_map, transform_to_model,
                         transform_parent_to_model);

  /*
    const char* attr = node->Attribute("name");
    if (!attr) throw runtime_error("ERROR: visual tag is missing name
    attribute");
    string name(attr);
  */
  string group_name("default");

  XMLElement* geometry_node = node->FirstChildElement("geometry");
  if (!geometry_node) {
    throw runtime_error(std::string(__FILE__) + ": " + __func__ +
                        ": ERROR: Link " + body->name_ +
                        " has a collision element without a geometry.");
  }

  RigidBody::CollisionElement element(
      transform_parent_to_model.inverse() * transform_to_model, body);
  if (!parseSDFGeometry(geometry_node, package_map, root_dir, element)) {
    throw runtime_error(std::string(__FILE__) + ": " + __func__ +
                        ": ERROR: Failed to parse collision element in link " +
                        body->name_ + ".");
  }

  if (element.hasGeometry())
    model->addCollisionElement(element, *body, group_name);
}

bool parseSDFLink(RigidBodyTree* model, std::string model_name,
                  XMLElement* node, const PackageMap& package_map,
<<<<<<< HEAD
                  PoseMap& pose_map, const string& root_dir, int* index) {

=======
                  PoseMap& pose_map, const string& root_dir, int* index,
                  int model_id) {
>>>>>>> a1ebf501
  const char* attr = node->Attribute("drake_ignore");
  if (attr && strcmp(attr, "true") == 0) return false;

  RigidBody* body{nullptr};
  std::unique_ptr<RigidBody> owned_body(body = new RigidBody());
  body->model_name_ = model_name;
  body->set_model_id(model_id);

  attr = node->Attribute("name");
  if (!attr) {
    throw runtime_error(std::string(__FILE__) + ": " + __func__ +
                        ": ERROR: Link tag is missing a name attribute.");
  }
  body->name_ = attr;

  if (body->name_ == std::string(RigidBodyTree::kWorldLinkName)) {
    throw runtime_error(
        std::string(__FILE__) + ": " + __func__ +
        ": ERROR: Do not name a link 'world' because it is a reserved name.");
  }

  Isometry3d transform_to_model = Isometry3d::Identity();
  XMLElement* pose = node->FirstChildElement("pose");
  if (pose) {
    poseValueToTransform(pose, pose_map, transform_to_model);
    pose_map.insert(
        std::pair<string, Isometry3d>(body->name_, transform_to_model));
  }

  XMLElement* inertial_node = node->FirstChildElement("inertial");
  if (inertial_node)
    parseSDFInertial(body, inertial_node, model, pose_map, transform_to_model);

  for (XMLElement* visual_node = node->FirstChildElement("visual"); visual_node;
       visual_node = visual_node->NextSiblingElement("visual")) {
    parseSDFVisual(body, visual_node, model, package_map, root_dir, pose_map,
                   transform_to_model);
  }

  for (XMLElement* collision_node = node->FirstChildElement("collision");
       collision_node;
       collision_node = collision_node->NextSiblingElement("collision")) {
    parseSDFCollision(body, collision_node, model, package_map, root_dir,
                      pose_map, transform_to_model);
  }

  model->add_rigid_body(std::move(owned_body));
  *index = body->body_index;
  return true;
}

template <typename JointType>
void setSDFLimits(XMLElement* node, FixedAxisOneDoFJoint<JointType>* fjoint) {
  XMLElement* limit_node = node->FirstChildElement("limit");
  if (fjoint != nullptr && limit_node) {
    double lower = -numeric_limits<double>::infinity(),
           upper = numeric_limits<double>::infinity();
    parseScalarValue(limit_node, "lower", lower);
    parseScalarValue(limit_node, "upper", upper);
    fjoint->setJointLimits(lower, upper);
  }
}

template <typename JointType>
void setSDFDynamics(RigidBodyTree* model, XMLElement* node,
                    FixedAxisOneDoFJoint<JointType>* fjoint) {
  XMLElement* dynamics_node = node->FirstChildElement("dynamics");
  if (fjoint != nullptr && dynamics_node) {
    double damping = 0.0, coulomb_friction = 0.0, coulomb_window = 0.0;
    parseScalarValue(dynamics_node, "damping", damping);
    parseScalarValue(dynamics_node, "friction", coulomb_friction);
    parseScalarValue(dynamics_node, "coulomb_window",
                     coulomb_window);  // note: not a part of the sdf spec
    fjoint->setDynamics(damping, coulomb_friction, coulomb_window);
  }
}

void parseSDFFrame(RigidBodyTree* rigid_body_tree, XMLElement* node,
                   int robot_num) {
  const char* attr = node->Attribute("drake_ignore");
  if (attr && strcmp(attr, "true") == 0) return;

  attr = node->Attribute("name");
  if (!attr) {
    throw runtime_error(std::string(__FILE__) + ": " + __func__ +
                        ": ERROR: Frame tag is missing a name attribute.");
  }
  string name(attr);

  // Parse the link
  string link_name;
  if (!parseStringValue(node, "link", link_name)) {
    throw runtime_error(std::string(__FILE__) + ": " + __func__ +
                        ": ERROR: Frame \"" + name +
                        "\" doesn't have a link node.");
  }

  // The following will throw a std::runtime_error if the link doesn't exist.
  RigidBody* link = rigid_body_tree->findLink(link_name, "", robot_num);

  // Get the frame's pose
  XMLElement* pose = node->FirstChildElement("pose");
  if (!pose) {
    throw runtime_error(std::string(__FILE__) + ": " + __func__ +
                        ": ERROR: Frame \"" + name +
                        "\" is missing its pose tag.");
  }

  Eigen::Vector3d rpy = Eigen::Vector3d::Zero();
  Eigen::Vector3d xyz = Eigen::Vector3d::Zero();

  const char* strval = pose->FirstChild()->Value();
  if (strval) {
    std::stringstream s(strval);
    s >> xyz(0) >> xyz(1) >> xyz(2) >> rpy(0) >> rpy(1) >> rpy(2);
  }

  // Create the frame
  std::shared_ptr<RigidBodyFrame> frame = allocate_shared<RigidBodyFrame>(
      Eigen::aligned_allocator<RigidBodyFrame>(), name, link, xyz, rpy);

  rigid_body_tree->addFrame(frame);
}

void parseSDFJoint(RigidBodyTree* model, std::string model_name,
                   XMLElement* node, PoseMap& pose_map, int model_id) {
  const char* attr = node->Attribute("drake_ignore");
  if (attr && strcmp(attr, "true") == 0) return;

  attr = node->Attribute("name");
  if (!attr) {
    throw runtime_error(std::string(__FILE__) + ": " + __func__ +
                        ": ERROR: Joint tag is missing its name attribute.");
  }
  string name(attr);

  attr = node->Attribute("type");
  if (!attr) {
    throw runtime_error(std::string(__FILE__) + ": " + __func__ +
                        ": ERROR: Joint \"" + name +
                        "\" is missing a type attribute.");
  }
  string type(attr);

  // parse parent
  string parent_name;
  if (!parseStringValue(node, "parent", parent_name)) {
    throw runtime_error(std::string(__FILE__) + ": " + __func__ +
                        ": ERROR: Joint \"" + name +
                        "\" doesn't have a parent node.");
  }

  auto parent = model->findLink(parent_name, "", model_id);
  if (!parent) {
    throw runtime_error(std::string(__FILE__) + ": " + __func__ +
                        ": ERROR: Failed to find a parent link named \"" +
                        parent_name + "\" for joint \"" + name + "\".");
  }

  // parse child
  string child_name;
  if (!parseStringValue(node, "child", child_name)) {
    throw runtime_error(std::string(__FILE__) + ": " + __func__ +
                        ": ERROR: Joint \"" + name +
                        "\" doesn't have a child node.");
  }

  auto child = model->findLink(child_name, "", model_id);
  if (!child) {
    throw runtime_error(std::string(__FILE__) + ": " + __func__ +
                        ": ERROR: Failed to find a child link named " +
                        child_name + ".");
  }

  Isometry3d transform_child_to_model = Isometry3d::Identity(),
             transform_parent_to_model = Isometry3d::Identity();

  // Obtain the child-to-model frame transformation.
  if (pose_map.find(child_name) != pose_map.end())
    transform_child_to_model = pose_map.at(child_name);

  // Obtain the parent-to-model frame transformation.
  if (pose_map.find(parent_name) != pose_map.end())
    transform_parent_to_model = pose_map.at(parent_name);

  // By default, a joint is defined in the child's coordinate frame.
  // This was determined by studying valid SDF files available at:
  // https://bitbucket.org/osrf/gazebo_models/src
  Isometry3d transform_to_model = transform_child_to_model;

  XMLElement* pose = node->FirstChildElement("pose");
  if (pose) {
    // Read the joint's pose using the child link's coordinate frame by default.
    poseValueToTransform(pose, pose_map, transform_to_model,
                         transform_child_to_model);
  }

  if (pose_map.find(child_name) == pose_map.end()) {
    // The child link is not in the pose map. Thus, this joint actually defines
    // the pose of a previously-unspecified link frame. Adds this link's
    // transform to the model coordinate frame to the pose map.
    pose_map.insert(pair<string, Isometry3d>(child_name, transform_to_model));
  }

  Vector3d axis;
  axis << 1, 0, 0;
  XMLElement* axis_node = node->FirstChildElement("axis");
  if (axis_node && type.compare("fixed") != 0 &&
      type.compare("floating") != 0) {
    parseVectorValue(axis_node, "xyz", axis);
    if (axis.norm() < 1e-8) {
      throw runtime_error(std::string(__FILE__) + ": " + __func__ +
                          ": ERROR: No axis specified.");
    }
    axis.normalize();
    double in_parent_model_frame;
    if (parseScalarValue(axis_node, "use_parent_model_frame",
                         in_parent_model_frame) &&
        in_parent_model_frame > 0.0) {
      // The joint's axis of rotation should be interpreted as being in the
      // model coordinate frame. To be compatible with Drake, the joint's axis
      // must be defined in the joint's coordinate frame. Since we are
      // transforming the frame of an axis and not a point, we only want to
      // use the linear (rotational) part of the transform_to_model matrix.
      axis = transform_to_model.linear().inverse() * axis;
    }
  }

  // Obtain the transform from the joint frame to the parent link's frame.
  Isometry3d transform_to_parent_body =
      transform_parent_to_model.inverse() * transform_to_model;

  if (child->hasParent()) {
    // ... then implement it as a loop joint.

    // Gets the loop point in the joint's reference frame. Since the SDF
    // standard specifies that the joint's reference frame is defined by the
    // child link's reference frame, the loop point in the joint's reference
    // frame is simply the pose of the joint.
    Eigen::Vector3d loop_point_child = Eigen::Vector3d::Zero();
    {
      const char* strval = pose->FirstChild()->Value();
      if (strval) {
        std::stringstream s(strval);
        s >> loop_point_child(0) >> loop_point_child(1) >> loop_point_child(2);
      } else {
        throw runtime_error(std::string(__FILE__) + ": " + __func__ +
                            ": ERROR: Failed to construct loop joint \"" +
                            name + "\".");
      }
    }

    // Get the loop point in the parent's reference frame.
    Eigen::Vector3d loop_point_model =
        transform_child_to_model * loop_point_child;

    Eigen::Vector3d loop_point_parent =
        transform_parent_to_model.inverse() * loop_point_model;

    std::shared_ptr<RigidBodyFrame> frameA = allocate_shared<RigidBodyFrame>(
        Eigen::aligned_allocator<RigidBodyFrame>(), name + "FrameA", parent,
        loop_point_parent, Vector3d::Zero());

    std::shared_ptr<RigidBodyFrame> frameB = allocate_shared<RigidBodyFrame>(
        Eigen::aligned_allocator<RigidBodyFrame>(), name + "FrameB", child,
        loop_point_child, Vector3d::Zero());

    model->addFrame(frameA);
    model->addFrame(frameB);
    RigidBodyLoop l(frameA, frameB, axis);
    model->loops.push_back(l);

  } else {
    // Update the reference frames of the child link's inertia, visual,
    // and collision elements to be this joint's frame.
    child->ApplyTransformToJointFrame(transform_to_model.inverse() *
                                      transform_child_to_model);

    for (const auto& c : child->collision_element_ids) {
      if (!model->transformCollisionFrame(
              c, transform_to_model.inverse() * transform_child_to_model)) {
        std::stringstream ss;
        ss << std::string(__FILE__) << ": " << __func__
           << ": ERROR: Collision element with ID " << c
           << " not found! Cannot update its local frame to be that of joint.";
        throw std::runtime_error(ss.str());
      }
    }

    // Update pose_map with child's new frame, which is now the same as this
    // joint's frame.
    auto it = pose_map.find(child_name);
    if (it != pose_map.end()) {
      it->second = transform_to_model;
    } else {
      throw runtime_error(
          std::string(__FILE__) + ": " + __func__ +
          ": ERROR: Unable to update transform_to_model of link " + child_name +
          ".");
    }

    // construct the actual joint (based on its type)
    DrakeJoint* joint = nullptr;

    if (type.compare("revolute") == 0 || type.compare("gearbox") == 0) {
      FixedAxisOneDoFJoint<RevoluteJoint>* fjoint =
          new RevoluteJoint(name, transform_to_parent_body, axis);
      if (axis_node) {
        setSDFDynamics(model, axis_node, fjoint);
        setSDFLimits(axis_node, fjoint);

        double effort_limit = std::numeric_limits<double>::infinity();

        XMLElement* limit_node = axis_node->FirstChildElement("limit");
        if (limit_node) parseScalarValue(limit_node, "effort", effort_limit);

        if (effort_limit != 0.0) {
          RigidBodyActuator actuator(name, child, 1.0, -effort_limit,
                                     effort_limit);
          model->actuators.push_back(actuator);
        }
      }

      joint = fjoint;

    } else if (type.compare("fixed") == 0) {
      joint = new FixedJoint(name, transform_to_parent_body);
    } else if (type.compare("prismatic") == 0) {
      FixedAxisOneDoFJoint<PrismaticJoint>* fjoint =
          new PrismaticJoint(name, transform_to_parent_body, axis);
      if (axis_node) {
        setSDFDynamics(model, axis_node, fjoint);
        setSDFLimits(axis_node, fjoint);
      }
      joint = fjoint;
      double effort_limit = std::numeric_limits<double>::infinity();
      XMLElement* limit_node = axis_node->FirstChildElement("limit");
      if (limit_node) parseScalarValue(limit_node, "effort", effort_limit);
      if (effort_limit != 0.0) {
        RigidBodyActuator actuator(name, child, 1.0, -effort_limit,
                                   effort_limit);
        model->actuators.push_back(actuator);
      }
    } else if (type.compare("floating") == 0) {
      joint = new RollPitchYawFloatingJoint(name, transform_to_parent_body);
    } else {
      throw runtime_error(std::string(__FILE__) + ": " + __func__ +
                          ": ERROR: Unrecognized joint type: " + type + ".");
    }

    unique_ptr<DrakeJoint> joint_unique_ptr(joint);
    child->setJoint(move(joint_unique_ptr));
    child->parent = parent;
  }
}

/**
 * Parses a model and adds it to the rigid body tree.
 *
 * @param model A pointer to the rigid body tree to which to add the model.
 * @param node The XML node containing the model information.
 * @param model_name_postfix A postfix to add to the end of the model name.
 * This can be nullptr, in which case the model name as specified by the SDF
 * remains unchanged. It is useful to allow multiple cars to be added based on
 * the same underlying SDF model.
 * @param package_map A map containing information about the ROS workspace
 * in which to search for meshes.
 * @param root_dir The root directory from which to search for mesh files.
 * @param floating_base_type The type of floating joint to use to weld the
 * newly added model to the rigid body tree.
 * @param weld_to_frame Specifies the initial pose of the newly added robot
 * relative to the link to which the robot is being welded.
 */
<<<<<<< HEAD
void parseModel(RigidBodyTree* model, XMLElement* node,
                const std::string* model_name_postfix,
=======
void parseModel(RigidBodyTree* rigid_body_tree, XMLElement* node,
>>>>>>> a1ebf501
                const PackageMap& package_map, const string& root_dir,
                const DrakeJoint::FloatingBaseType floating_base_type,
                std::shared_ptr<RigidBodyFrame> weld_to_frame) {
  // The pose_map is needed because SDF specifies almost everything in the
  // model's coordinate frame.
  PoseMap pose_map;

  if (!node->Attribute("name")) {
    throw runtime_error(std::string(__FILE__) + ": " + __func__ +
                        ": ERROR: The model must have a name attribute.");
  }

  string model_name = node->Attribute("name");

<<<<<<< HEAD
  if (model_name_postfix != nullptr) {
    model_name = model_name + *model_name_postfix;
  }
=======
  int model_id = rigid_body_tree->getUniqueModelID();
>>>>>>> a1ebf501

  // Maintains a list of links that were added to the rigid body tree.
  // This is iterated over by method AddFloatingJoint() to determine where
  // to attach floating joints.
  std::vector<int> link_indices;

  // Parses the model's link elements.
  for (XMLElement* link_node = node->FirstChildElement("link"); link_node;
       link_node = link_node->NextSiblingElement("link")) {
    int index;
    if (parseSDFLink(rigid_body_tree, model_name, link_node, package_map,
                     pose_map, root_dir, &index, model_id)) {
      link_indices.push_back(index);
    }
  }

  // Parses the model's joint elements.
  for (XMLElement* joint_node = node->FirstChildElement("joint"); joint_node;
       joint_node = joint_node->NextSiblingElement("joint")) {
    parseSDFJoint(rigid_body_tree, model_name, joint_node, pose_map, model_id);
  }

  // Parses the model's Drake frame elements.
  for (XMLElement* frame_node = node->FirstChildElement("frame"); frame_node;
       frame_node = frame_node->NextSiblingElement("frame")) {
    parseSDFFrame(rigid_body_tree, frame_node, model_id);
  }

  XMLElement* pose = node->FirstChildElement("pose");
  if (pose) {
    // Sets a default value for weld_to_frame if none was set.
    // By default, the robot is welded to the world frame.
    if (weld_to_frame == nullptr) {
      weld_to_frame = std::allocate_shared<RigidBodyFrame>(
          Eigen::aligned_allocator<RigidBodyFrame>(),
          std::string(RigidBodyTree::kWorldLinkName),
          nullptr,  // Valid since the robot is attached to the world.
          Eigen::Isometry3d::Identity());
    }

    // Obtains the transform from the frame of the model's root link to the
    // frame of the model's world.
    Isometry3d transform_model_root_to_model_world = Isometry3d::Identity();
    poseValueToTransform(pose, pose_map, transform_model_root_to_model_world);

    // Implements dual-offset: one from model root to model world, another
    // from model world to Drake's world.
    weld_to_frame->transform_to_body =
        weld_to_frame->transform_to_body * transform_model_root_to_model_world;
  }

  // Adds the floating joint that connects the newly added robot model to the
  // rest of the rigid body tree.
  rigid_body_tree->AddFloatingJoint(floating_base_type, link_indices,
                                    weld_to_frame, &pose_map);
}

void parseWorld(RigidBodyTree* model, XMLElement* node,
                const PackageMap& package_map, const string& root_dir,
                const DrakeJoint::FloatingBaseType floating_base_type,
                std::shared_ptr<RigidBodyFrame> weld_to_frame) {
  for (XMLElement* model_node = node->FirstChildElement("model"); model_node;
       model_node = model_node->NextSiblingElement("model")) {
    parseModel(model, model_node, nullptr, // model name postfix
      package_map, root_dir, floating_base_type, weld_to_frame);
  }
}

void parseSDF(RigidBodyTree* model, XMLDocument* xml_doc,
              const std::string * model_name_postfix,
              PackageMap& package_map, const string& root_dir,
              const DrakeJoint::FloatingBaseType floating_base_type,
              std::shared_ptr<RigidBodyFrame> weld_to_frame) {
  populatePackageMap(package_map);

  XMLElement* node = xml_doc->FirstChildElement("sdf");
  if (!node) {
    throw std::runtime_error(
        std::string(__FILE__) + ": " + __func__ +
        ": ERROR: The XML file does not contain an sdf tag.");
  }

  // Loads the world if it is defined.
  XMLElement* world_node =
      node->FirstChildElement(RigidBodyTree::kWorldLinkName);
  if (world_node) {
    // If we have more than one world, it is ambiguous which one the user
    // wishes to use.
    if (world_node->NextSiblingElement(RigidBodyTree::kWorldLinkName)) {
      throw runtime_error(std::string(__FILE__) + ": " + __func__ +
                          ": ERROR: Multiple worlds in one file.");
    }
    parseWorld(model, world_node, package_map, root_dir, floating_base_type,
               weld_to_frame);
  }

  // Load all models not in a world.
  for (XMLElement* model_node = node->FirstChildElement("model"); model_node;
       model_node = model_node->NextSiblingElement("model")) {
    parseModel(model, model_node, package_map, root_dir, floating_base_type,
               weld_to_frame);
  }

  model->compile();
}

void RigidBodyTree::addRobotFromSDF(
    const string& urdf_filename,
    const DrakeJoint::FloatingBaseType floating_base_type,
    std::shared_ptr<RigidBodyFrame> weld_to_frame) {
  addRobotFromSDF(urdf_filename, nullptr, floating_base_type, weld_to_frame);
}

void RigidBodyTree::addRobotFromSDF(
    const string& urdf_filename,
    const string* model_name_postfix,
    const DrakeJoint::FloatingBaseType floating_base_type,
    std::shared_ptr<RigidBodyFrame> weld_to_frame) {
  PackageMap package_map;

  XMLDocument xml_doc;
  xml_doc.LoadFile(urdf_filename.data());
  if (xml_doc.ErrorID()) {
    throw std::runtime_error(std::string(__FILE__) + ": " + __func__ +
                             ": ERROR: Failed to parse XML in file " +
                             urdf_filename + "\n" + xml_doc.ErrorName() + ".");
  }

  string root_dir = ".";
  size_t found = urdf_filename.find_last_of("/\\");
  if (found != string::npos) {
    root_dir = urdf_filename.substr(0, found);
  }

  parseSDF(this, &xml_doc, model_name_postfix, package_map, root_dir,
    floating_base_type, weld_to_frame);
}<|MERGE_RESOLUTION|>--- conflicted
+++ resolved
@@ -227,13 +227,8 @@
 
 bool parseSDFLink(RigidBodyTree* model, std::string model_name,
                   XMLElement* node, const PackageMap& package_map,
-<<<<<<< HEAD
-                  PoseMap& pose_map, const string& root_dir, int* index) {
-
-=======
                   PoseMap& pose_map, const string& root_dir, int* index,
                   int model_id) {
->>>>>>> a1ebf501
   const char* attr = node->Attribute("drake_ignore");
   if (attr && strcmp(attr, "true") == 0) return false;
 
@@ -607,15 +602,11 @@
  * @param weld_to_frame Specifies the initial pose of the newly added robot
  * relative to the link to which the robot is being welded.
  */
-<<<<<<< HEAD
-void parseModel(RigidBodyTree* model, XMLElement* node,
-                const std::string* model_name_postfix,
-=======
 void parseModel(RigidBodyTree* rigid_body_tree, XMLElement* node,
->>>>>>> a1ebf501
                 const PackageMap& package_map, const string& root_dir,
                 const DrakeJoint::FloatingBaseType floating_base_type,
                 std::shared_ptr<RigidBodyFrame> weld_to_frame) {
+
   // The pose_map is needed because SDF specifies almost everything in the
   // model's coordinate frame.
   PoseMap pose_map;
@@ -627,13 +618,7 @@
 
   string model_name = node->Attribute("name");
 
-<<<<<<< HEAD
-  if (model_name_postfix != nullptr) {
-    model_name = model_name + *model_name_postfix;
-  }
-=======
   int model_id = rigid_body_tree->getUniqueModelID();
->>>>>>> a1ebf501
 
   // Maintains a list of links that were added to the rigid body tree.
   // This is iterated over by method AddFloatingJoint() to determine where
@@ -697,13 +682,12 @@
                 std::shared_ptr<RigidBodyFrame> weld_to_frame) {
   for (XMLElement* model_node = node->FirstChildElement("model"); model_node;
        model_node = model_node->NextSiblingElement("model")) {
-    parseModel(model, model_node, nullptr, // model name postfix
-      package_map, root_dir, floating_base_type, weld_to_frame);
+    parseModel(model, model_node, package_map, root_dir, floating_base_type,
+               weld_to_frame);
   }
 }
 
 void parseSDF(RigidBodyTree* model, XMLDocument* xml_doc,
-              const std::string * model_name_postfix,
               PackageMap& package_map, const string& root_dir,
               const DrakeJoint::FloatingBaseType floating_base_type,
               std::shared_ptr<RigidBodyFrame> weld_to_frame) {
@@ -744,14 +728,6 @@
     const string& urdf_filename,
     const DrakeJoint::FloatingBaseType floating_base_type,
     std::shared_ptr<RigidBodyFrame> weld_to_frame) {
-  addRobotFromSDF(urdf_filename, nullptr, floating_base_type, weld_to_frame);
-}
-
-void RigidBodyTree::addRobotFromSDF(
-    const string& urdf_filename,
-    const string* model_name_postfix,
-    const DrakeJoint::FloatingBaseType floating_base_type,
-    std::shared_ptr<RigidBodyFrame> weld_to_frame) {
   PackageMap package_map;
 
   XMLDocument xml_doc;
@@ -768,6 +744,6 @@
     root_dir = urdf_filename.substr(0, found);
   }
 
-  parseSDF(this, &xml_doc, model_name_postfix, package_map, root_dir,
-    floating_base_type, weld_to_frame);
+  parseSDF(this, &xml_doc, package_map, root_dir, floating_base_type,
+           weld_to_frame);
 }